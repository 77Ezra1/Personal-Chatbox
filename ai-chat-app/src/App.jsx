import { useState, useEffect } from 'react'
<<<<<<< HEAD
import { MessageSquare, Settings, Plus, Moon, Sun, Send, Sparkles, Trash } from 'lucide-react'
=======
import {
  MessageSquare,
  Settings,
  Plus,
  Moon,
  Sun,
  Send,
  Sparkles,
  Copy,
  Check
} from 'lucide-react'
>>>>>>> 01d101e7
import { Button } from '@/components/ui/button.jsx'
import ReactMarkdown from 'react-markdown'
import remarkGfm from 'remark-gfm'
import { ScrollArea } from '@/components/ui/scroll-area.jsx'
import { Tooltip, TooltipTrigger, TooltipContent } from '@/components/ui/tooltip.jsx'
import './App.css'

<<<<<<< HEAD
const sanitizeMessages = (messages = []) => {
  return (Array.isArray(messages) ? messages : [])
    .filter(msg => !msg?.sensitive && !msg?.isSensitive && msg?.persist !== false)
}

const sanitizeConversations = (rawConversations = []) => {
  return (Array.isArray(rawConversations) ? rawConversations : [])
    .filter(Boolean)
    .map(conv => ({
      id: conv?.id ?? Date.now(),
      title: conv?.title ?? '未命名会话',
      messages: sanitizeMessages(conv?.messages ?? [])
    }))
    .filter(conv => Array.isArray(conv.messages))
=======
function MarkdownCodeBlock({ className = '', children, ...props }) {
  const [isCopied, setIsCopied] = useState(false)
  const code = String(children).replace(/\n$/, '')
  const language = className?.replace('language-', '') || ''

  const handleCopy = async () => {
    try {
      await navigator.clipboard.writeText(code)
      setIsCopied(true)
      setTimeout(() => setIsCopied(false), 2000)
    } catch (error) {
      console.error('Failed to copy code block', error)
    }
  }

  return (
    <div className="markdown-code-block">
      <div className="markdown-code-toolbar">
        {language && <span className="markdown-code-language">{language.toUpperCase()}</span>}
        <Tooltip>
          <TooltipTrigger asChild>
            <button
              type="button"
              className="markdown-code-copy"
              onClick={handleCopy}
              aria-label={isCopied ? '代码已复制' : '复制代码'}
            >
              {isCopied ? <Check className="w-4 h-4" /> : <Copy className="w-4 h-4" />}
            </button>
          </TooltipTrigger>
          <TooltipContent sideOffset={6}>
            {isCopied ? '已复制' : '复制代码'}
          </TooltipContent>
        </Tooltip>
      </div>
      <ScrollArea className="markdown-code-scroll">
        <pre className={className} {...props}>
          <code>{code}</code>
        </pre>
      </ScrollArea>
    </div>
  )
}

const markdownComponents = {
  h1: ({ node, ...props }) => <h1 className="markdown-heading-1" {...props} />,
  h2: ({ node, ...props }) => <h2 className="markdown-heading-2" {...props} />,
  h3: ({ node, ...props }) => <h3 className="markdown-heading-3" {...props} />,
  h4: ({ node, ...props }) => <h4 className="markdown-heading-4" {...props} />,
  p: ({ node, ...props }) => <p className="markdown-paragraph" {...props} />,
  ul: ({ node, ...props }) => <ul className="markdown-list" {...props} />,
  ol: ({ node, ...props }) => <ol className="markdown-list ordered" {...props} />,
  li: ({ node, ...props }) => <li className="markdown-list-item" {...props} />,
  blockquote: ({ node, ...props }) => <blockquote className="markdown-blockquote" {...props} />,
  code({ node, inline, className, children, ...props }) {
    if (inline) {
      return (
        <code className="markdown-code-inline" {...props}>
          {children}
        </code>
      )
    }
    return (
      <MarkdownCodeBlock className={className} {...props}>
        {children}
      </MarkdownCodeBlock>
    )
  }
>>>>>>> 01d101e7
}

function App() {
  const [darkMode, setDarkMode] = useState(false)
  const [showConfig, setShowConfig] = useState(false)
  const [conversations, setConversations] = useState([
    { id: 1, title: '新对话', messages: [] }
  ])
  const [currentConvId, setCurrentConvId] = useState(1)
  const [inputMessage, setInputMessage] = useState('')
  const [isTyping, setIsTyping] = useState(false)
  
  // 模型配置
  const [modelConfig, setModelConfig] = useState({
    provider: 'openai',
    model: 'gpt-4',
    apiKey: '',
    temperature: 0.7,
    maxTokens: 2000
  })

  useEffect(() => {
    if (darkMode) {
      document.documentElement.classList.add('dark')
    } else {
      document.documentElement.classList.remove('dark')
    }
  }, [darkMode])

  useEffect(() => {
    try {
      const stored = typeof window !== 'undefined' ? localStorage.getItem('conversations') : null
      if (!stored) return

      const parsed = JSON.parse(stored)
      if (!Array.isArray(parsed)) return

      const sanitized = sanitizeConversations(parsed)
      if (sanitized.length === 0) return

      setConversations(sanitized)
      setCurrentConvId(sanitized[0].id)
    } catch (error) {
      console.error('Failed to restore conversations from localStorage', error)
    }
  }, [])

  useEffect(() => {
    try {
      if (typeof window === 'undefined') return
      const sanitized = sanitizeConversations(conversations)
      localStorage.setItem('conversations', JSON.stringify(sanitized))
    } catch (error) {
      console.error('Failed to persist conversations to localStorage', error)
    }
  }, [conversations])

  const handleClearConversations = () => {
    const resetConv = { id: Date.now(), title: '新对话', messages: [] }
    setConversations([resetConv])
    setCurrentConvId(resetConv.id)
    if (typeof window !== 'undefined') {
      localStorage.removeItem('conversations')
    }
  }

  const currentConv = conversations.find(c => c.id === currentConvId)

  const handleSendMessage = async () => {
    if (!inputMessage.trim()) return

    const userMessage = {
      id: Date.now(),
      role: 'user',
      content: inputMessage,
      timestamp: new Date()
    }

    // 更新对话
    setConversations(prev => prev.map(conv => 
      conv.id === currentConvId 
        ? { ...conv, messages: [...conv.messages, userMessage] }
        : conv
    ))

    setInputMessage('')
    setIsTyping(true)

    // 模拟AI回复
    setTimeout(() => {
      const aiMessage = {
        id: Date.now() + 1,
        role: 'assistant',
        content: '这是一个演示回复。在实际应用中，这里会调用配置的AI模型API来生成回复。您可以在右侧配置面板中设置API密钥和模型参数。',
        timestamp: new Date()
      }

      setConversations(prev => prev.map(conv => 
        conv.id === currentConvId 
          ? { ...conv, messages: [...conv.messages, aiMessage] }
          : conv
      ))
      setIsTyping(false)
    }, 1500)
  }

  const createNewConversation = () => {
    const newConv = {
      id: Date.now(),
      title: `新对话 ${conversations.length + 1}`,
      messages: []
    }
    setConversations([...conversations, newConv])
    setCurrentConvId(newConv.id)
  }

  return (
    <div className="app-container">
      {/* 左侧边栏 */}
      <aside className="sidebar">
        <div className="sidebar-header">
          <Button 
            onClick={createNewConversation}
            className="new-chat-btn"
          >
            <Plus className="w-5 h-5 mr-2" />
            新对话
          </Button>
        </div>

        <div className="conversation-list">
          {conversations.map(conv => (
            <div
              key={conv.id}
              onClick={() => setCurrentConvId(conv.id)}
              className={`conversation-item ${conv.id === currentConvId ? 'active' : ''}`}
            >
              <MessageSquare className="w-4 h-4" />
              <span>{conv.title}</span>
            </div>
          ))}
        </div>

        <div className="sidebar-footer">
          <div className="sidebar-actions">
            <Button
              variant="ghost"
              size="icon"
              onClick={handleClearConversations}
              className="theme-toggle"
              title="清空对话"
            >
              <Trash className="w-5 h-5" />
            </Button>
            <Button
              variant="ghost"
              size="icon"
              onClick={() => setDarkMode(!darkMode)}
              className="theme-toggle"
            >
              {darkMode ? <Sun className="w-5 h-5" /> : <Moon className="w-5 h-5" />}
            </Button>
          </div>
        </div>
      </aside>

      {/* 主对话区域 */}
      <main className="chat-area">
        <div className="chat-header">
          <h2 className="chat-title">{currentConv?.title}</h2>
          <Button
            variant="ghost"
            size="icon"
            onClick={() => setShowConfig(!showConfig)}
            className="config-toggle"
          >
            <Settings className="w-5 h-5" />
          </Button>
        </div>

        <div className="messages-container">
          {currentConv?.messages.length === 0 ? (
            <div className="empty-state">
              <Sparkles className="w-16 h-16 mb-4 text-primary/30" />
              <h3 className="text-2xl font-semibold mb-2">开始新对话</h3>
              <p className="text-muted-foreground">输入消息开始与AI对话</p>
            </div>
          ) : (
            currentConv?.messages.map(msg => (
              <div
                key={msg.id}
                className={`message ${msg.role === 'user' ? 'message-user' : 'message-ai'}`}
              >
                <div className="message-avatar">
                  {msg.role === 'user' ? '👤' : '🤖'}
                </div>
                <div className="message-content">
                  <ReactMarkdown
                    className="markdown-body"
                    remarkPlugins={[remarkGfm]}
                    components={markdownComponents}
                  >
                    {msg.content}
                  </ReactMarkdown>
                </div>
              </div>
            ))
          )}
          
          {isTyping && (
            <div className="message message-ai">
              <div className="message-avatar">🤖</div>
              <div className="message-content">
                <div className="typing-indicator">
                  <span></span>
                  <span></span>
                  <span></span>
                </div>
              </div>
            </div>
          )}
        </div>

        <div className="input-area">
          <div className="input-container">
            <input
              type="text"
              value={inputMessage}
              onChange={(e) => setInputMessage(e.target.value)}
              onKeyPress={(e) => e.key === 'Enter' && handleSendMessage()}
              placeholder="输入消息..."
              className="message-input"
            />
            <Button
              onClick={handleSendMessage}
              disabled={!inputMessage.trim()}
              size="icon"
              className="send-button"
            >
              <Send className="w-5 h-5" />
            </Button>
          </div>
        </div>
      </main>

      {/* 右侧配置面板 */}
      {showConfig && (
        <aside className="config-panel">
          <div className="config-header">
            <h3 className="text-lg font-semibold">模型配置</h3>
          </div>

          <div className="config-content">
            <div className="config-section">
              <label className="config-label">AI提供商</label>
              <select
                value={modelConfig.provider}
                onChange={(e) => setModelConfig({...modelConfig, provider: e.target.value})}
                className="config-select"
              >
                <option value="openai">OpenAI</option>
                <option value="anthropic">Anthropic</option>
                <option value="google">Google</option>
              </select>
            </div>

            <div className="config-section">
              <label className="config-label">模型</label>
              <select
                value={modelConfig.model}
                onChange={(e) => setModelConfig({...modelConfig, model: e.target.value})}
                className="config-select"
              >
                {modelConfig.provider === 'openai' && (
                  <>
                    <option value="gpt-4">GPT-4</option>
                    <option value="gpt-3.5-turbo">GPT-3.5 Turbo</option>
                  </>
                )}
                {modelConfig.provider === 'anthropic' && (
                  <>
                    <option value="claude-3-opus">Claude 3 Opus</option>
                    <option value="claude-3-sonnet">Claude 3 Sonnet</option>
                  </>
                )}
                {modelConfig.provider === 'google' && (
                  <>
                    <option value="gemini-pro">Gemini Pro</option>
                    <option value="gemini-ultra">Gemini Ultra</option>
                  </>
                )}
              </select>
            </div>

            <div className="config-section">
              <label className="config-label">API密钥</label>
              <input
                type="password"
                value={modelConfig.apiKey}
                onChange={(e) => setModelConfig({...modelConfig, apiKey: e.target.value})}
                placeholder="输入API密钥"
                className="config-input"
              />
            </div>

            <div className="config-section">
              <label className="config-label">
                Temperature: {modelConfig.temperature}
              </label>
              <input
                type="range"
                min="0"
                max="1"
                step="0.1"
                value={modelConfig.temperature}
                onChange={(e) => setModelConfig({...modelConfig, temperature: parseFloat(e.target.value)})}
                className="config-slider"
              />
            </div>

            <div className="config-section">
              <label className="config-label">最大Token数</label>
              <input
                type="number"
                value={modelConfig.maxTokens}
                onChange={(e) => setModelConfig({...modelConfig, maxTokens: parseInt(e.target.value)})}
                className="config-input"
              />
            </div>

            <Button
              onClick={() => {
                localStorage.setItem('modelConfig', JSON.stringify(modelConfig))
                alert('配置已保存')
              }}
              className="w-full mt-4"
            >
              保存配置
            </Button>
          </div>
        </aside>
      )}
    </div>
  )
}

export default App<|MERGE_RESOLUTION|>--- conflicted
+++ resolved
@@ -1,19 +1,5 @@
 import { useState, useEffect } from 'react'
-<<<<<<< HEAD
 import { MessageSquare, Settings, Plus, Moon, Sun, Send, Sparkles, Trash } from 'lucide-react'
-=======
-import {
-  MessageSquare,
-  Settings,
-  Plus,
-  Moon,
-  Sun,
-  Send,
-  Sparkles,
-  Copy,
-  Check
-} from 'lucide-react'
->>>>>>> 01d101e7
 import { Button } from '@/components/ui/button.jsx'
 import ReactMarkdown from 'react-markdown'
 import remarkGfm from 'remark-gfm'
@@ -21,7 +7,6 @@
 import { Tooltip, TooltipTrigger, TooltipContent } from '@/components/ui/tooltip.jsx'
 import './App.css'
 
-<<<<<<< HEAD
 const sanitizeMessages = (messages = []) => {
   return (Array.isArray(messages) ? messages : [])
     .filter(msg => !msg?.sensitive && !msg?.isSensitive && msg?.persist !== false)
@@ -36,76 +21,6 @@
       messages: sanitizeMessages(conv?.messages ?? [])
     }))
     .filter(conv => Array.isArray(conv.messages))
-=======
-function MarkdownCodeBlock({ className = '', children, ...props }) {
-  const [isCopied, setIsCopied] = useState(false)
-  const code = String(children).replace(/\n$/, '')
-  const language = className?.replace('language-', '') || ''
-
-  const handleCopy = async () => {
-    try {
-      await navigator.clipboard.writeText(code)
-      setIsCopied(true)
-      setTimeout(() => setIsCopied(false), 2000)
-    } catch (error) {
-      console.error('Failed to copy code block', error)
-    }
-  }
-
-  return (
-    <div className="markdown-code-block">
-      <div className="markdown-code-toolbar">
-        {language && <span className="markdown-code-language">{language.toUpperCase()}</span>}
-        <Tooltip>
-          <TooltipTrigger asChild>
-            <button
-              type="button"
-              className="markdown-code-copy"
-              onClick={handleCopy}
-              aria-label={isCopied ? '代码已复制' : '复制代码'}
-            >
-              {isCopied ? <Check className="w-4 h-4" /> : <Copy className="w-4 h-4" />}
-            </button>
-          </TooltipTrigger>
-          <TooltipContent sideOffset={6}>
-            {isCopied ? '已复制' : '复制代码'}
-          </TooltipContent>
-        </Tooltip>
-      </div>
-      <ScrollArea className="markdown-code-scroll">
-        <pre className={className} {...props}>
-          <code>{code}</code>
-        </pre>
-      </ScrollArea>
-    </div>
-  )
-}
-
-const markdownComponents = {
-  h1: ({ node, ...props }) => <h1 className="markdown-heading-1" {...props} />,
-  h2: ({ node, ...props }) => <h2 className="markdown-heading-2" {...props} />,
-  h3: ({ node, ...props }) => <h3 className="markdown-heading-3" {...props} />,
-  h4: ({ node, ...props }) => <h4 className="markdown-heading-4" {...props} />,
-  p: ({ node, ...props }) => <p className="markdown-paragraph" {...props} />,
-  ul: ({ node, ...props }) => <ul className="markdown-list" {...props} />,
-  ol: ({ node, ...props }) => <ol className="markdown-list ordered" {...props} />,
-  li: ({ node, ...props }) => <li className="markdown-list-item" {...props} />,
-  blockquote: ({ node, ...props }) => <blockquote className="markdown-blockquote" {...props} />,
-  code({ node, inline, className, children, ...props }) {
-    if (inline) {
-      return (
-        <code className="markdown-code-inline" {...props}>
-          {children}
-        </code>
-      )
-    }
-    return (
-      <MarkdownCodeBlock className={className} {...props}>
-        {children}
-      </MarkdownCodeBlock>
-    )
-  }
->>>>>>> 01d101e7
 }
 
 function App() {
