<<<<<<< HEAD
import { useState, useEffect, useRef } from 'react'
import { MessageSquare, Settings, Plus, Moon, Sun, Send, Sparkles } from 'lucide-react'
import { Button } from '@/components/ui/button.jsx'
import { Toaster, toast } from 'sonner'
import { generateAIResponse } from '@/lib/aiClient.js'
=======
import { useState, useEffect } from 'react'
import { MessageSquare, Settings, Plus, Moon, Sun, Send, Sparkles, Trash } from 'lucide-react'
import { Button } from '@/components/ui/button.jsx'
import ReactMarkdown from 'react-markdown'
import remarkGfm from 'remark-gfm'
import { ScrollArea } from '@/components/ui/scroll-area.jsx'
import { Tooltip, TooltipTrigger, TooltipContent } from '@/components/ui/tooltip.jsx'
>>>>>>> f1152637
import './App.css'

const sanitizeMessages = (messages = []) => {
  return (Array.isArray(messages) ? messages : [])
    .filter(msg => !msg?.sensitive && !msg?.isSensitive && msg?.persist !== false)
}

const sanitizeConversations = (rawConversations = []) => {
  return (Array.isArray(rawConversations) ? rawConversations : [])
    .filter(Boolean)
    .map(conv => ({
      id: conv?.id ?? Date.now(),
      title: conv?.title ?? '未命名会话',
      messages: sanitizeMessages(conv?.messages ?? [])
    }))
    .filter(conv => Array.isArray(conv.messages))
}

function App() {
  const [darkMode, setDarkMode] = useState(false)
  const [showConfig, setShowConfig] = useState(false)
  const [conversations, setConversations] = useState([
    { id: 1, title: '新对话', messages: [] }
  ])
  const [currentConvId, setCurrentConvId] = useState(1)
  const [inputMessage, setInputMessage] = useState('')
  const [isTyping, setIsTyping] = useState(false)
  const requestControllerRef = useRef(null)
  const requestIdRef = useRef(0)
  
  // 模型配置
  const [modelConfig, setModelConfig] = useState({
    provider: 'openai',
    model: 'gpt-4',
    apiKey: '',
    temperature: 0.7,
    maxTokens: 2000
  })

  useEffect(() => {
    if (darkMode) {
      document.documentElement.classList.add('dark')
    } else {
      document.documentElement.classList.remove('dark')
    }
  }, [darkMode])

  useEffect(() => {
    const storedConfig = localStorage.getItem('modelConfig')
    if (!storedConfig) return

    try {
      const parsedConfig = JSON.parse(storedConfig)
      setModelConfig(prev => ({ ...prev, ...parsedConfig }))
    } catch (error) {
      console.error('无法解析已保存的模型配置:', error)
    }
  }, [])

  const currentConv = conversations.find(c => c.id === currentConvId)

  const handleSendMessage = async () => {
    const messageContent = inputMessage.trim()
    if (!messageContent) return
    if (!currentConv) return

    const conversationId = currentConvId
    const existingMessages = currentConv?.messages ?? []
    const userMessage = {
      id: Date.now(),
      role: 'user',
      content: messageContent,
      timestamp: new Date()
    }

    setConversations(prev => prev.map(conv =>
      conv.id === conversationId
        ? { ...conv, messages: [...conv.messages, userMessage] }
        : conv
    ))

    setInputMessage('')

    const requestId = Date.now()
    requestIdRef.current = requestId
    setIsTyping(true)

    requestControllerRef.current?.abort()
    const controller = new AbortController()
    requestControllerRef.current = controller

    const assistantMessageId = Date.now() + 1
    let hasAssistantMessage = false

    const updateAssistantMessage = (content, options = {}) => {
      setConversations(prev => prev.map(conv => {
        if (conv.id !== conversationId) return conv

        if (!hasAssistantMessage) {
          hasAssistantMessage = true
          const newMessage = {
            id: assistantMessageId,
            role: 'assistant',
            content,
            timestamp: options.timestamp ?? new Date()
          }
          return { ...conv, messages: [...conv.messages, newMessage] }
        }

        return {
          ...conv,
          messages: conv.messages.map(msg =>
            msg.id === assistantMessageId
              ? { ...msg, content, ...(options.timestamp ? { timestamp: options.timestamp } : {}) }
              : msg
          )
        }
      }))
    }

    let latestContent = ''

    try {
      const response = await generateAIResponse({
        messages: [...existingMessages, userMessage],
        modelConfig,
        signal: controller.signal,
        onToken: (_, fullText) => {
          latestContent = fullText
          updateAssistantMessage(fullText)
        }
      })

      latestContent = response?.content ?? latestContent
      updateAssistantMessage(latestContent, { timestamp: new Date() })
    } catch (error) {
      if (error?.name === 'AbortError') {
        return
      }
      console.error('AI 请求失败', error)
      const message = error?.message || '生成回复失败，请稍后重试'
      toast.error(message)
      updateAssistantMessage(`请求失败：${message}`)
    } finally {
      if (requestIdRef.current === requestId) {
        setIsTyping(false)
        requestControllerRef.current = null
      }
    }
  }

  const createNewConversation = () => {
    const newConv = {
      id: Date.now(),
      title: `新对话 ${conversations.length + 1}`,
      messages: []
    }
    setConversations([...conversations, newConv])
    setCurrentConvId(newConv.id)
  }

  return (
    <div className="app-container">
      <Toaster position="top-right" richColors />
      {/* 左侧边栏 */}
      <aside className="sidebar">
        <div className="sidebar-header">
          <Button 
            onClick={createNewConversation}
            className="new-chat-btn"
          >
            <Plus className="w-5 h-5 mr-2" />
            新对话
          </Button>
        </div>

        <div className="conversation-list">
          {conversations.map(conv => (
            <div
              key={conv.id}
              onClick={() => setCurrentConvId(conv.id)}
              className={`conversation-item ${conv.id === currentConvId ? 'active' : ''}`}
            >
              <MessageSquare className="w-4 h-4" />
              <span>{conv.title}</span>
            </div>
          ))}
        </div>

        <div className="sidebar-footer">
          <div className="sidebar-actions">
            <Button
              variant="ghost"
              size="icon"
              onClick={handleClearConversations}
              className="theme-toggle"
              title="清空对话"
            >
              <Trash className="w-5 h-5" />
            </Button>
            <Button
              variant="ghost"
              size="icon"
              onClick={() => setDarkMode(!darkMode)}
              className="theme-toggle"
            >
              {darkMode ? <Sun className="w-5 h-5" /> : <Moon className="w-5 h-5" />}
            </Button>
          </div>
        </div>
      </aside>

      {/* 主对话区域 */}
      <main className="chat-area">
        <div className="chat-header">
          <h2 className="chat-title">{currentConv?.title}</h2>
          <Button
            variant="ghost"
            size="icon"
            onClick={() => setShowConfig(!showConfig)}
            className="config-toggle"
          >
            <Settings className="w-5 h-5" />
          </Button>
        </div>

        <div className="messages-container">
          {currentConv?.messages.length === 0 ? (
            <div className="empty-state">
              <Sparkles className="w-16 h-16 mb-4 text-primary/30" />
              <h3 className="text-2xl font-semibold mb-2">开始新对话</h3>
              <p className="text-muted-foreground">输入消息开始与AI对话</p>
            </div>
          ) : (
            currentConv?.messages.map(msg => (
              <div
                key={msg.id}
                className={`message ${msg.role === 'user' ? 'message-user' : 'message-ai'}`}
              >
                <div className="message-avatar">
                  {msg.role === 'user' ? '👤' : '🤖'}
                </div>
                <div className="message-content">
                  <ReactMarkdown
                    className="markdown-body"
                    remarkPlugins={[remarkGfm]}
                    components={markdownComponents}
                  >
                    {msg.content}
                  </ReactMarkdown>
                </div>
              </div>
            ))
          )}
          
          {isTyping && (
            <div className="message message-ai">
              <div className="message-avatar">🤖</div>
              <div className="message-content">
                <div className="typing-indicator">
                  <span></span>
                  <span></span>
                  <span></span>
                </div>
              </div>
            </div>
          )}
        </div>

        <div className="input-area">
          <div className="input-container">
            <input
              type="text"
              value={inputMessage}
              onChange={(e) => setInputMessage(e.target.value)}
              onKeyPress={(e) => e.key === 'Enter' && handleSendMessage()}
              placeholder="输入消息..."
              className="message-input"
            />
            <Button
              onClick={handleSendMessage}
              disabled={!inputMessage.trim()}
              size="icon"
              className="send-button"
            >
              <Send className="w-5 h-5" />
            </Button>
          </div>
        </div>
      </main>

      {/* 右侧配置面板 */}
      {showConfig && (
        <aside className="config-panel">
          <div className="config-header">
            <h3 className="text-lg font-semibold">模型配置</h3>
          </div>

          <div className="config-content">
            <div className="config-section">
              <label className="config-label">AI提供商</label>
              <select
                value={modelConfig.provider}
                onChange={(e) => setModelConfig({...modelConfig, provider: e.target.value})}
                className="config-select"
              >
                <option value="openai">OpenAI</option>
                <option value="anthropic">Anthropic</option>
                <option value="google">Google</option>
              </select>
            </div>

            <div className="config-section">
              <label className="config-label">模型</label>
              <select
                value={modelConfig.model}
                onChange={(e) => setModelConfig({...modelConfig, model: e.target.value})}
                className="config-select"
              >
                {modelConfig.provider === 'openai' && (
                  <>
                    <option value="gpt-4">GPT-4</option>
                    <option value="gpt-3.5-turbo">GPT-3.5 Turbo</option>
                  </>
                )}
                {modelConfig.provider === 'anthropic' && (
                  <>
                    <option value="claude-3-opus">Claude 3 Opus</option>
                    <option value="claude-3-sonnet">Claude 3 Sonnet</option>
                  </>
                )}
                {modelConfig.provider === 'google' && (
                  <>
                    <option value="gemini-pro">Gemini Pro</option>
                    <option value="gemini-ultra">Gemini Ultra</option>
                  </>
                )}
              </select>
            </div>

            <div className="config-section">
              <label className="config-label">API密钥</label>
              <input
                type="password"
                value={modelConfig.apiKey}
                onChange={(e) => setModelConfig({...modelConfig, apiKey: e.target.value})}
                placeholder="输入API密钥"
                className="config-input"
              />
            </div>

            <div className="config-section">
              <label className="config-label">
                Temperature: {modelConfig.temperature}
              </label>
              <input
                type="range"
                min="0"
                max="1"
                step="0.1"
                value={modelConfig.temperature}
                onChange={(e) => setModelConfig({...modelConfig, temperature: parseFloat(e.target.value)})}
                className="config-slider"
              />
            </div>

            <div className="config-section">
              <label className="config-label">最大Token数</label>
              <input
                type="number"
                value={modelConfig.maxTokens}
                onChange={(e) => setModelConfig({...modelConfig, maxTokens: parseInt(e.target.value)})}
                className="config-input"
              />
            </div>

            <Button
              onClick={() => {
                if (!modelConfig.apiKey?.trim()) {
                  alert('请填写API密钥后再保存')
                  return
                }

                const configToSave = { ...modelConfig }

                try {
                  localStorage.setItem('modelConfig', JSON.stringify(configToSave))
                  setModelConfig(configToSave)
                  alert('配置已保存，部分设置刷新后生效。')
                } catch (error) {
                  console.error('保存模型配置失败:', error)
                  alert('保存配置时出现错误，请稍后再试')
                }
              }}
              className="w-full mt-4"
            >
              保存配置
            </Button>
          </div>
        </aside>
      )}
    </div>
  )
}

export default App<|MERGE_RESOLUTION|>--- conflicted
+++ resolved
@@ -1,18 +1,8 @@
-<<<<<<< HEAD
 import { useState, useEffect, useRef } from 'react'
 import { MessageSquare, Settings, Plus, Moon, Sun, Send, Sparkles } from 'lucide-react'
 import { Button } from '@/components/ui/button.jsx'
 import { Toaster, toast } from 'sonner'
 import { generateAIResponse } from '@/lib/aiClient.js'
-=======
-import { useState, useEffect } from 'react'
-import { MessageSquare, Settings, Plus, Moon, Sun, Send, Sparkles, Trash } from 'lucide-react'
-import { Button } from '@/components/ui/button.jsx'
-import ReactMarkdown from 'react-markdown'
-import remarkGfm from 'remark-gfm'
-import { ScrollArea } from '@/components/ui/scroll-area.jsx'
-import { Tooltip, TooltipTrigger, TooltipContent } from '@/components/ui/tooltip.jsx'
->>>>>>> f1152637
 import './App.css'
 
 const sanitizeMessages = (messages = []) => {
