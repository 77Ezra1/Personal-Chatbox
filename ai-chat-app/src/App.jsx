import { useState, useEffect } from 'react'
import { MessageSquare, Settings, Plus, Moon, Sun, Send, Sparkles, Trash } from 'lucide-react'
import { Button } from '@/components/ui/button.jsx'
import ReactMarkdown from 'react-markdown'
import remarkGfm from 'remark-gfm'
import { ScrollArea } from '@/components/ui/scroll-area.jsx'
import { Tooltip, TooltipTrigger, TooltipContent } from '@/components/ui/tooltip.jsx'
import './App.css'

const sanitizeMessages = (messages = []) => {
  return (Array.isArray(messages) ? messages : [])
    .filter(msg => !msg?.sensitive && !msg?.isSensitive && msg?.persist !== false)
}

const sanitizeConversations = (rawConversations = []) => {
  return (Array.isArray(rawConversations) ? rawConversations : [])
    .filter(Boolean)
    .map(conv => ({
      id: conv?.id ?? Date.now(),
      title: conv?.title ?? '未命名会话',
      messages: sanitizeMessages(conv?.messages ?? [])
    }))
    .filter(conv => Array.isArray(conv.messages))
}

function App() {
  const [darkMode, setDarkMode] = useState(false)
  const [showConfig, setShowConfig] = useState(false)
  const [conversations, setConversations] = useState([
    { id: 1, title: '新对话', messages: [] }
  ])
  const [currentConvId, setCurrentConvId] = useState(1)
  const [inputMessage, setInputMessage] = useState('')
  const [isTyping, setIsTyping] = useState(false)
  
  // 模型配置
  const [modelConfig, setModelConfig] = useState({
    provider: 'openai',
    model: 'gpt-4',
    apiKey: '',
    temperature: 0.7,
    maxTokens: 2000
  })

  useEffect(() => {
    if (darkMode) {
      document.documentElement.classList.add('dark')
    } else {
      document.documentElement.classList.remove('dark')
    }
  }, [darkMode])

  useEffect(() => {
<<<<<<< HEAD
    const storedConfig = localStorage.getItem('modelConfig')
    if (!storedConfig) return

    try {
      const parsedConfig = JSON.parse(storedConfig)
      setModelConfig(prev => ({ ...prev, ...parsedConfig }))
    } catch (error) {
      console.error('无法解析已保存的模型配置:', error)
    }
  }, [])

=======
    try {
      const stored = typeof window !== 'undefined' ? localStorage.getItem('conversations') : null
      if (!stored) return

      const parsed = JSON.parse(stored)
      if (!Array.isArray(parsed)) return

      const sanitized = sanitizeConversations(parsed)
      if (sanitized.length === 0) return

      setConversations(sanitized)
      setCurrentConvId(sanitized[0].id)
    } catch (error) {
      console.error('Failed to restore conversations from localStorage', error)
    }
  }, [])

  useEffect(() => {
    try {
      if (typeof window === 'undefined') return
      const sanitized = sanitizeConversations(conversations)
      localStorage.setItem('conversations', JSON.stringify(sanitized))
    } catch (error) {
      console.error('Failed to persist conversations to localStorage', error)
    }
  }, [conversations])

  const handleClearConversations = () => {
    const resetConv = { id: Date.now(), title: '新对话', messages: [] }
    setConversations([resetConv])
    setCurrentConvId(resetConv.id)
    if (typeof window !== 'undefined') {
      localStorage.removeItem('conversations')
    }
  }

>>>>>>> f0516bc1
  const currentConv = conversations.find(c => c.id === currentConvId)

  const handleSendMessage = async () => {
    if (!inputMessage.trim()) return

    const userMessage = {
      id: Date.now(),
      role: 'user',
      content: inputMessage,
      timestamp: new Date()
    }

    // 更新对话
    setConversations(prev => prev.map(conv => 
      conv.id === currentConvId 
        ? { ...conv, messages: [...conv.messages, userMessage] }
        : conv
    ))

    setInputMessage('')
    setIsTyping(true)

    // 模拟AI回复
    setTimeout(() => {
      const aiMessage = {
        id: Date.now() + 1,
        role: 'assistant',
        content: '这是一个演示回复。在实际应用中，这里会调用配置的AI模型API来生成回复。您可以在右侧配置面板中设置API密钥和模型参数。',
        timestamp: new Date()
      }

      setConversations(prev => prev.map(conv => 
        conv.id === currentConvId 
          ? { ...conv, messages: [...conv.messages, aiMessage] }
          : conv
      ))
      setIsTyping(false)
    }, 1500)
  }

  const createNewConversation = () => {
    const newConv = {
      id: Date.now(),
      title: `新对话 ${conversations.length + 1}`,
      messages: []
    }
    setConversations([...conversations, newConv])
    setCurrentConvId(newConv.id)
  }

  return (
    <div className="app-container">
      {/* 左侧边栏 */}
      <aside className="sidebar">
        <div className="sidebar-header">
          <Button 
            onClick={createNewConversation}
            className="new-chat-btn"
          >
            <Plus className="w-5 h-5 mr-2" />
            新对话
          </Button>
        </div>

        <div className="conversation-list">
          {conversations.map(conv => (
            <div
              key={conv.id}
              onClick={() => setCurrentConvId(conv.id)}
              className={`conversation-item ${conv.id === currentConvId ? 'active' : ''}`}
            >
              <MessageSquare className="w-4 h-4" />
              <span>{conv.title}</span>
            </div>
          ))}
        </div>

        <div className="sidebar-footer">
          <div className="sidebar-actions">
            <Button
              variant="ghost"
              size="icon"
              onClick={handleClearConversations}
              className="theme-toggle"
              title="清空对话"
            >
              <Trash className="w-5 h-5" />
            </Button>
            <Button
              variant="ghost"
              size="icon"
              onClick={() => setDarkMode(!darkMode)}
              className="theme-toggle"
            >
              {darkMode ? <Sun className="w-5 h-5" /> : <Moon className="w-5 h-5" />}
            </Button>
          </div>
        </div>
      </aside>

      {/* 主对话区域 */}
      <main className="chat-area">
        <div className="chat-header">
          <h2 className="chat-title">{currentConv?.title}</h2>
          <Button
            variant="ghost"
            size="icon"
            onClick={() => setShowConfig(!showConfig)}
            className="config-toggle"
          >
            <Settings className="w-5 h-5" />
          </Button>
        </div>

        <div className="messages-container">
          {currentConv?.messages.length === 0 ? (
            <div className="empty-state">
              <Sparkles className="w-16 h-16 mb-4 text-primary/30" />
              <h3 className="text-2xl font-semibold mb-2">开始新对话</h3>
              <p className="text-muted-foreground">输入消息开始与AI对话</p>
            </div>
          ) : (
            currentConv?.messages.map(msg => (
              <div
                key={msg.id}
                className={`message ${msg.role === 'user' ? 'message-user' : 'message-ai'}`}
              >
                <div className="message-avatar">
                  {msg.role === 'user' ? '👤' : '🤖'}
                </div>
                <div className="message-content">
                  <ReactMarkdown
                    className="markdown-body"
                    remarkPlugins={[remarkGfm]}
                    components={markdownComponents}
                  >
                    {msg.content}
                  </ReactMarkdown>
                </div>
              </div>
            ))
          )}
          
          {isTyping && (
            <div className="message message-ai">
              <div className="message-avatar">🤖</div>
              <div className="message-content">
                <div className="typing-indicator">
                  <span></span>
                  <span></span>
                  <span></span>
                </div>
              </div>
            </div>
          )}
        </div>

        <div className="input-area">
          <div className="input-container">
            <input
              type="text"
              value={inputMessage}
              onChange={(e) => setInputMessage(e.target.value)}
              onKeyPress={(e) => e.key === 'Enter' && handleSendMessage()}
              placeholder="输入消息..."
              className="message-input"
            />
            <Button
              onClick={handleSendMessage}
              disabled={!inputMessage.trim()}
              size="icon"
              className="send-button"
            >
              <Send className="w-5 h-5" />
            </Button>
          </div>
        </div>
      </main>

      {/* 右侧配置面板 */}
      {showConfig && (
        <aside className="config-panel">
          <div className="config-header">
            <h3 className="text-lg font-semibold">模型配置</h3>
          </div>

          <div className="config-content">
            <div className="config-section">
              <label className="config-label">AI提供商</label>
              <select
                value={modelConfig.provider}
                onChange={(e) => setModelConfig({...modelConfig, provider: e.target.value})}
                className="config-select"
              >
                <option value="openai">OpenAI</option>
                <option value="anthropic">Anthropic</option>
                <option value="google">Google</option>
              </select>
            </div>

            <div className="config-section">
              <label className="config-label">模型</label>
              <select
                value={modelConfig.model}
                onChange={(e) => setModelConfig({...modelConfig, model: e.target.value})}
                className="config-select"
              >
                {modelConfig.provider === 'openai' && (
                  <>
                    <option value="gpt-4">GPT-4</option>
                    <option value="gpt-3.5-turbo">GPT-3.5 Turbo</option>
                  </>
                )}
                {modelConfig.provider === 'anthropic' && (
                  <>
                    <option value="claude-3-opus">Claude 3 Opus</option>
                    <option value="claude-3-sonnet">Claude 3 Sonnet</option>
                  </>
                )}
                {modelConfig.provider === 'google' && (
                  <>
                    <option value="gemini-pro">Gemini Pro</option>
                    <option value="gemini-ultra">Gemini Ultra</option>
                  </>
                )}
              </select>
            </div>

            <div className="config-section">
              <label className="config-label">API密钥</label>
              <input
                type="password"
                value={modelConfig.apiKey}
                onChange={(e) => setModelConfig({...modelConfig, apiKey: e.target.value})}
                placeholder="输入API密钥"
                className="config-input"
              />
            </div>

            <div className="config-section">
              <label className="config-label">
                Temperature: {modelConfig.temperature}
              </label>
              <input
                type="range"
                min="0"
                max="1"
                step="0.1"
                value={modelConfig.temperature}
                onChange={(e) => setModelConfig({...modelConfig, temperature: parseFloat(e.target.value)})}
                className="config-slider"
              />
            </div>

            <div className="config-section">
              <label className="config-label">最大Token数</label>
              <input
                type="number"
                value={modelConfig.maxTokens}
                onChange={(e) => setModelConfig({...modelConfig, maxTokens: parseInt(e.target.value)})}
                className="config-input"
              />
            </div>

            <Button
              onClick={() => {
                if (!modelConfig.apiKey?.trim()) {
                  alert('请填写API密钥后再保存')
                  return
                }

                const configToSave = { ...modelConfig }

                try {
                  localStorage.setItem('modelConfig', JSON.stringify(configToSave))
                  setModelConfig(configToSave)
                  alert('配置已保存，部分设置刷新后生效。')
                } catch (error) {
                  console.error('保存模型配置失败:', error)
                  alert('保存配置时出现错误，请稍后再试')
                }
              }}
              className="w-full mt-4"
            >
              保存配置
            </Button>
          </div>
        </aside>
      )}
    </div>
  )
}

export default App<|MERGE_RESOLUTION|>--- conflicted
+++ resolved
@@ -51,7 +51,6 @@
   }, [darkMode])
 
   useEffect(() => {
-<<<<<<< HEAD
     const storedConfig = localStorage.getItem('modelConfig')
     if (!storedConfig) return
 
@@ -63,44 +62,6 @@
     }
   }, [])
 
-=======
-    try {
-      const stored = typeof window !== 'undefined' ? localStorage.getItem('conversations') : null
-      if (!stored) return
-
-      const parsed = JSON.parse(stored)
-      if (!Array.isArray(parsed)) return
-
-      const sanitized = sanitizeConversations(parsed)
-      if (sanitized.length === 0) return
-
-      setConversations(sanitized)
-      setCurrentConvId(sanitized[0].id)
-    } catch (error) {
-      console.error('Failed to restore conversations from localStorage', error)
-    }
-  }, [])
-
-  useEffect(() => {
-    try {
-      if (typeof window === 'undefined') return
-      const sanitized = sanitizeConversations(conversations)
-      localStorage.setItem('conversations', JSON.stringify(sanitized))
-    } catch (error) {
-      console.error('Failed to persist conversations to localStorage', error)
-    }
-  }, [conversations])
-
-  const handleClearConversations = () => {
-    const resetConv = { id: Date.now(), title: '新对话', messages: [] }
-    setConversations([resetConv])
-    setCurrentConvId(resetConv.id)
-    if (typeof window !== 'undefined') {
-      localStorage.removeItem('conversations')
-    }
-  }
-
->>>>>>> f0516bc1
   const currentConv = conversations.find(c => c.id === currentConvId)
 
   const handleSendMessage = async () => {
